# Licensed under a 3-clause BSD style license - see LICENSE.rst
"""
A "grab bag" of relatively small general-purpose utilities that don't have
a clear module/package to live in.
"""

from __future__ import absolute_import

import collections
import contextlib
import functools
import sys
import textwrap
import traceback
import warnings

__all__ = ['find_current_module', 'isiterable', 'deprecated', 'lazyproperty',
<<<<<<< HEAD
           'deprecated_attribute', 'silence', 'format_exception',
           'NumpyRNGContext']
=======
           'deprecated_attribute', 'NumpyRNGContext', 'open_api_page']
>>>>>>> 9fe34fd0


def find_current_module(depth=1, finddiff=False):
    """ Determines the module/package from which this function is called.

    This function has two modes, determined by the `finddiff` option. it
    will either simply go the requested number of frames up the call
    stack (if `finddiff` is False), or it will go up the call stack until
    it reaches a module that is *not* in a specified set.

    Parameters
    ----------
    depth : int
        Specifies how far back to go in the call stack (0-indexed, so that
        passing in 0 gives back `astropy.utils.misc`).
    finddiff : bool or list
        If False, the returned `mod` will just be `depth` frames up from
        the current frame. Otherwise, the function will start at a frame
        `depth` up from current, and continue up the call stack to the
        first module that is *different* from those in the provided list.
        In this case, `finddiff` can be a list of modules or modules
        names. Alternatively, it can be True, which will use the module
        `depth` call stack frames up as the module the returned module
        most be different from.

    Returns
    -------
    mod : module or None
        The module object or None if the package cannot be found. The name of
        the module is available as the ``__name__`` attribute of the returned
        object (if it isn't None).

    Raises
    ------
    ValueError
        If `finddiff` is a list with an invalid entry.

    Examples
    --------
    The examples below assume that there are two modules in a package named
    `pkg`. ``mod1.py``::

        def find1():
            from astropy.utils import find_current_module
            print find_current_module(1).__name__
        def find2():
            from astropy.utils import find_current_module
            cmod = find_current_module(2)
            if cmod is None:
                print 'None'
            else:
                print cmod.__name__
        def find_diff():
            from astropy.utils import find_current_module
            print find_current_module(0,True).__name__

    ``mod2.py``::

        def find():
            from .mod1 import find2
            find2()

    With these modules in place, the following occurs::

        >>> from pkg import mod1, mod2
        >>> from astropy.utils import find_current_module
        >>> mod1.find1()
        pkg.mod1
        >>> mod1.find2()
        None
        >>> mod2.find()
        pkg.mod2
        >>> find_current_module(0)
        <module 'astropy.utils.misc' from 'astropy/utils/misc.py'>
        >>> mod1.find_diff()
        pkg.mod1

    """
    from inspect import currentframe, ismodule

    # using a patched version of getmodule because the py 3.1 and 3.2 stdlib
    # is broken if the list of modules changes during import
    from .compat import inspect_getmodule

    frm = currentframe()
    for i in range(depth):
        frm = frm.f_back
        if frm is None:
            return None

    if finddiff:
        currmod = inspect_getmodule(frm)
        if finddiff is True:
            diffmods = [currmod]
        else:
            diffmods = []
            for fd in finddiff:
                if ismodule(fd):
                    diffmods.append(fd)
                elif isinstance(fd, basestring):
                    diffmods.append(__import__(fd))
                elif fd is True:
                    diffmods.append(currmod)
                else:
                    raise ValueError('invalid entry in finddiff')

        while frm:
            frmb = frm.f_back
            modb = inspect_getmodule(frmb)
            if modb not in diffmods:
                return modb
            frm = frmb
    else:
        return inspect_getmodule(frm)


def find_mod_objs(modname, onlylocals=False):
    """ Returns all the public attributes of a module referenced by name.

    .. note::
        The returned list *not* include subpackages or modules of
        `modname`,nor does it include private attributes (those that
        beginwith '_' or are not in `__all__`).

    Parameters
    ----------
    modname : str
        The name of the module to search.
    onlylocals : bool
        If True, only attributes that are either members of `modname` OR one of
        its modules or subpackages will be included.

    Returns
    -------
    localnames : list of str
        A list of the names of the attributes as they are named in the
        module `modname` .
    fqnames : list of str
        A list of the full qualified names of the attributes (e.g.,
        ``astropy.utils.misc.find_mod_objs``). For attributes that are
        simple variables, this is based on the local name, but for
        functions or classes it can be different if they are actually
        defined elsewhere and just referenced in `modname`.
    objs : list of objects
        A list of the actual attributes themselves (in the same order as
        the other arguments)

    """
    from inspect import ismodule

    __import__(modname)
    mod = sys.modules[modname]

    if hasattr(mod, '__all__'):
        pkgitems = [(k, getattr(mod, k)) for k in mod.__all__]
    else:
        pkgitems = [(k, getattr(mod, k)) for k in dir(mod) if k[0] != '_']

    #filter out modules and pull the names and objs out
    localnames = [k for k, v in pkgitems if not ismodule(v)]
    objs = [v for k, v in pkgitems if not ismodule(v)]

    #fully qualified names can be determined from the object's module
    fqnames = []
    for obj, lnm in zip(objs, localnames):
        if hasattr(obj, '__module__') and hasattr(obj, '__name__'):
            fqnames.append(obj.__module__ + '.' + obj.__name__)
        else:
            fqnames.append(modname + '.' + lnm)

    if onlylocals:
        valids = [fqn.startswith(modname) for fqn in fqnames]
        localnames = [e for i, e in enumerate(localnames) if valids[i]]
        fqnames = [e for i, e in enumerate(fqnames) if valids[i]]
        objs = [e for i, e in enumerate(objs) if valids[i]]

    return localnames, fqnames, objs


def isiterable(obj):
    """Returns `True` if the given object is iterable."""
    from numpy import ndarray

    # Numpy arrays are in collections.Iterable no matter what, but if you
    # attempt to iterate over a 0-d array, it throws a TypeError.
    if isinstance(obj, ndarray) and len(obj.shape) == 0:
        return False

    if isinstance(obj, collections.Iterable):
        return True

    try:
        iter(obj)
        return True
    except TypeError:
        return False


class lazyproperty(object):
    """
    Works similarly to property(), but computes the value only once.

    This essentially memoizes the value of the property by storing the result
    of its computation in the ``__dict__`` of the object instance.  This is
    useful for computing the value of some property that should otherwise be
    invariant.  For example::

        >>> class LazyTest(object):
        ...     @lazyproperty
        ...     def complicated_property(self):
        ...         print 'Computing the value for complicated_property...'
        ...         return 42
        ...
        >>> lt = LazyTest()
        >>> lt.complicated_property
        Computing the value for complicated_property...
        42
        >>> lt.complicated_property
        42

    If a setter for this property is defined, it will still be possible to
    manually update the value of the property, if that capability is desired.

    Adapted from the recipe at
    http://code.activestate.com/recipes/363602-lazy-property-evaluation
    """

    def __init__(self, fget, fset=None, fdel=None, doc=None):
        self._fget = fget
        self._fset = fset
        self._fdel = fdel
        if doc is None:
            self.__doc__ = fget.__doc__
        else:
            self.__doc__ = doc

    def __get__(self, obj, owner=None):
        if obj is None:
            return self
        key = self._fget.func_name
        if key not in obj.__dict__:
            val = self._fget(obj)
            obj.__dict__[key] = val
            return val
        else:
            return obj.__dict__[key]

    def __set__(self, obj, val):
        if self._fset:
            self._fset(obj, val)
        obj.__dict__[self._fget.func_name] = val

    def __delete__(self, obj):
        if self._fdel:
            self._fdel(obj)
        key = self._fget.func_name
        if key in obj.__dict__:
            del obj.__dict__[key]

    def getter(self, fget):
        return self.__ter(fget, 0)

    def setter(self, fset):
        return self.__ter(fset, 1)

    def deleter(self, fdel):
        return self.__ter(fdel, 2)

    def __ter(self, f, arg):
        args = [self._fget, self._fset, self._fdel, self.__doc__]
        args[arg] = f
        cls_ns = sys._getframe(1).f_locals
        for k, v in cls_ns.iteritems():
            if v is self:
                property_name = k
                break

        cls_ns[property_name] = lazyproperty(*args)

        return cls_ns[property_name]


# TODO: Provide a class deprecation marker as well.
def deprecated(since, message='', name='', alternative='', pending=False,
               obj_type='function'):
    """
    Used to mark a function as deprecated.

    To mark an attribute as deprecated, use `deprecated_attribute`.

    Parameters
    ------------
    since : str
        The release at which this API became deprecated.  This is
        required.

    message : str, optional
        Override the default deprecation message.  The format
        specifier `%(func)s` may be used for the name of the function,
        and `%(alternative)s` may be used in the deprecation message
        to insert the name of an alternative to the deprecated
        function.  `%(obj_type)` may be used to insert a friendly name
        for the type of object being deprecated.

    name : str, optional
        The name of the deprecated function; if not provided the name
        is automatically determined from the passed in function,
        though this is useful in the case of renamed functions, where
        the new function is just assigned to the name of the
        deprecated function.  For example::

            def new_function():
                ...
            oldFunction = new_function

    alternative : str, optional
        An alternative function that the user may use in place of the
        deprecated function.  The deprecation warning will tell the user about
        this alternative if provided.

    pending : bool, optional
        If True, uses a PendingDeprecationWarning instead of a
        DeprecationWarning.
    """

    def deprecate(func, message=message, name=name, alternative=alternative,
                  pending=pending):
        if isinstance(func, classmethod):
            try:
                func = func.__func__
            except AttributeError:
                # classmethods in Python2.6 and below lack the __func__
                # attribute so we need to hack around to get it
                method = func.__get__(None, object)
                if hasattr(method, '__func__'):
                    func = method.__func__
                elif hasattr(method, 'im_func'):
                    func = method.im_func
                else:
                    # Nothing we can do really...  just return the original
                    # classmethod
                    return func
            is_classmethod = True
        else:
            is_classmethod = False

        if not name:
            name = func.__name__

        altmessage = ''
        if not message or type(message) == type(deprecate):
            if pending:
                message = ('The %(func)s %(obj_type)s will be deprecated in a '
                           'future version.')
            else:
                message = ('The %(func)s %(obj_type)s is deprecated and may '
                           'be removed in a future version.')
            if alternative:
                altmessage = '\n        Use %s instead.' % alternative

        message = ((message % {
            'func': name,
            'name': name,
            'alternative': alternative,
            'obj_type': obj_type}) +
            altmessage)

        @functools.wraps(func)
        def deprecated_func(*args, **kwargs):
            if pending:
                category = PendingDeprecationWarning
            else:
                category = DeprecationWarning

            warnings.warn(message, category, stacklevel=2)

            return func(*args, **kwargs)

        old_doc = deprecated_func.__doc__
        if not old_doc:
            old_doc = ''
        old_doc = textwrap.dedent(old_doc).strip('\n')
        altmessage = altmessage.strip()
        if not altmessage:
            altmessage = message.strip()
        new_doc = (('\n.. deprecated:: %(since)s'
                    '\n    %(message)s\n\n' %
                    {'since': since, 'message': altmessage.strip()}) + old_doc)
        if not old_doc:
            # This is to prevent a spurious 'unexected unindent' warning from
            # docutils when the original docstring was blank.
            new_doc += r'\ '

        deprecated_func.__doc__ = new_doc

        if is_classmethod:
            deprecated_func = classmethod(deprecated_func)
        return deprecated_func

    if type(message) == type(deprecate):
        return deprecate(message)

    return deprecate


def deprecated_attribute(name, since, message=None, alternative=None,
                         pending=False):
    """
    Used to mark a public attribute as deprecated.  This creates a
    property that will warn when the given attribute name is accessed.
    To prevent the warning (i.e. for internal code), use the private
    name for the attribute by prepending an underscore
    (i.e. `self._name`).

    Parameters
    ----------
    name : str
        The name of the deprecated attribute.

    since : str
        The release at which this API became deprecated.  This is
        required.

    message : str, optional
        Override the default deprecation message.  The format
        specifier `%(name)s` may be used for the name of the attribute,
        and `%(alternative)s` may be used in the deprecation message
        to insert the name of an alternative to the deprecated
        function.

    alternative : str, optional
        An alternative attribute that the user may use in place of the
        deprecated attribute.  The deprecation warning will tell the
        user about this alternative if provided.

    pending : bool, optional
        If True, uses a PendingDeprecationWarning instead of a
        DeprecationWarning.

    Examples
    --------

    ::

        class MyClass:
            # Mark the old_name as deprecated
            old_name = misc.deprecated_attribute('old_name', '0.1')

            def method(self):
                self._old_name = 42
    """
    private_name = '_' + name

    @deprecated(since, name=name, obj_type='attribute')
    def get(self):
        return getattr(self, private_name)

    @deprecated(since, name=name, obj_type='attribute')
    def set(self, val):
        setattr(self, private_name, val)

    @deprecated(since, name=name, obj_type='attribute')
    def delete(self):
        delattr(self, private_name)

    return property(get, set, delete)


class _DummyFile(object):
    """A noop writeable object."""

    def write(self, s):
        pass


@contextlib.contextmanager
def silence():
    """A context manager that silences sys.stdout and sys.stderr."""

    old_stdout = sys.stdout
    old_stderr = sys.stderr
    sys.stdout = _DummyFile()
    sys.stderr = _DummyFile()
    yield
    sys.stdout = old_stdout
    sys.stderr = old_stderr


def format_exception(msg, *args, **kwargs):
    """
    Given an exception message string, uses new-style formatting arguments
    ``{filename}``, ``{lineno}``, ``{func}`` and/or ``{text}`` to fill in
    information about the exception that occurred.  For example:

        try:
            1/0
        except:
            raise ZeroDivisionError(
                format_except('A divide by zero occurred in {filename} at '
                              'line {lineno} of function {func}.'))

    Any additional positional or keyword arguments passed to this function are
    also used to format the message.

    .. note::
        This uses `sys.exc_info` to gather up the information needed to
        fill in the formatting arguments. Python 2.x and 3.x have slightly
        different behavior regarding `sys.exc_info` (the latter will not carry
        it outside a handled exception), so it's not wise to use this outside of
        an `except` clause - if it is, this will substitute '<unkown>' for the 4
        formatting arguments.
    """

    tb = traceback.extract_tb(sys.exc_info()[2], limit=1)
    if len(tb) > 0:
        filename, lineno, func, text = tb[0]
    else:
        filename = lineno = func = text = '<unknown>'

    return msg.format(*args, filename=filename, lineno=lineno, func=func,
                      text=text, **kwargs)


class NumpyRNGContext(object):
    """
    A context manager (for use with the ``with`` statement) that will seed the
    numpy random number generator (RNG) to a specific value, and then restore
    the RNG state back to whatever it was before.

    This is primarily intended for use in the astropy testing suit, but it
    may be useful in ensuring reproducibility of Monte Carlo simulations in a
    science context.

    Parameters
    ----------
    seed : int
        The value to use to seed the numpy RNG

    Examples
    --------
    A typical use case might be::

        with NumpyRNGContext(<some seed value you pick>):
            from numpy import random

            randarr = random.randn(100)
            ... run your test using `randarr` ...

        #Any code using numpy.random at this indent level will act just as it
        #would have if it had been before the with statement - e.g. whatever
        #the default seed is.


    """
    def __init__(self, seed):
        self.seed = seed

    def __enter__(self):
        from numpy import random

        self.startstate = random.get_state()
        random.seed(self.seed)

    def __exit__(self, exc_type, exc_value, traceback):
        from numpy import random

        random.set_state(self.startstate)


def open_api_page(obj, version='dev'):
    """
    Opens the API page for the specified object in a web browser (chosen using
    the `webbrowser` module).

    Packages
    --------
    obj
        The object to open the docs for or its fully-qualified name (as a str).

    version : str
        The doc version - either a version number like '0.1' or 'dev'
        for the development/latest docs.

    Returns
    -------
    url : str
        The loaded URL

    Raises
    ------
    ValueError
        If the documentation can't be found

    """
    import webbrowser

    from zlib import decompress
    from urllib2 import urlopen

    if (not isinstance(obj, basestring) and
            hasattr(obj, '__module__') and
            hasattr(obj, '__name__')):
        obj = obj.__module__ + '.' + obj.__name__

    if version == 'dev':
        baseurl = 'http://devdocs.astropy.org/'
    else:
        baseurl = 'http://docs.astropy.org/en/{vers}/'.format(vers=version)

    uf = urlopen(baseurl + 'objects.inv')

    try:
        isvers = uf.readline().rstrip().decode('utf-8')  # intersphinx version line
        proj = uf.readline().rstrip().decode('utf-8')  # project name
        vers = uf.readline().rstrip().decode('utf-8')  # project version
        uf.readline().rstrip().decode('utf-8')
        oistr = uf.read()
    finally:
        uf.close()

    oistr = decompress(oistr)

    resurl = None

    for l in oistr.strip().split('\n'):
        ls = l.split()
        name = ls[0]
        loc = ls[3]
        if loc.endswith('$'):
            loc = loc[:-1] + name

        if name == obj:
            resurl = baseurl + loc
            break

    if resurl is None:
        raise ValueError('Could not find the docs for the object {obj}'.format(obj=obj))
    else:
        webbrowser.open(resurl)

    return resurl<|MERGE_RESOLUTION|>--- conflicted
+++ resolved
@@ -15,12 +15,8 @@
 import warnings
 
 __all__ = ['find_current_module', 'isiterable', 'deprecated', 'lazyproperty',
-<<<<<<< HEAD
            'deprecated_attribute', 'silence', 'format_exception',
-           'NumpyRNGContext']
-=======
-           'deprecated_attribute', 'NumpyRNGContext', 'open_api_page']
->>>>>>> 9fe34fd0
+           'open_api_page', 'NumpyRNGContext']
 
 
 def find_current_module(depth=1, finddiff=False):
